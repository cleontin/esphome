--- conflicted
+++ resolved
@@ -36,41 +36,25 @@
     container: ghcr.io/esphome/esphome-lint:1.1
     steps:
       - uses: actions/checkout@v2
-<<<<<<< HEAD
-      # Set up the pio project so that the cpp checks know how files are compiled
-      # (build flags, libraries etc)
-      - name: Set up platformio environment
-        run: pio init --ide atom
-=======
->>>>>>> 5edebaf4
 
       - name: Register problem matchers
         run: |
           echo "::add-matcher::.github/workflows/matchers/clang-tidy.json"
           echo "::add-matcher::.github/workflows/matchers/gcc.json"
 
-<<<<<<< HEAD
-      - name: Run clang-format
-        run: script/clang-format -i
-=======
       # Also run git-diff-index so that the step is marked as failed on formatting errors,
       # since clang-format doesn't do anything but change files if -i is passed.
       - name: Run clang-format
         run: |
           script/clang-format -i
           git diff-index --quiet HEAD --
->>>>>>> 5edebaf4
         if: ${{ matrix.id == 'clang-format' }}
 
       - name: Run clang-tidy
         run: script/clang-tidy --all-headers --fix --split-num 4 --split-at ${{ matrix.split }}
         if: ${{ matrix.id == 'clang-tidy' }}
 
-<<<<<<< HEAD
-      - name: Suggest changes
-=======
       - name: Suggested changes
->>>>>>> 5edebaf4
         run: script/ci-suggest-changes
         if: always()
 
@@ -99,12 +83,9 @@
           - id: test
             file: tests/test4.yaml
             name: Test tests/test4.yaml
-<<<<<<< HEAD
-=======
           - id: test
             file: tests/test5.yaml
             name: Test tests/test5.yaml
->>>>>>> 5edebaf4
           - id: pytest
             name: Run pytest
 
