#pragma once

#include <string>
#include <functional>
#include <vector>
#include <memory>
#include <type_traits>

#include "esphome/core/optional.h"
#include "esphome/core/esphal.h"

#ifdef CLANG_TIDY
#undef ICACHE_RAM_ATTR
#define ICACHE_RAM_ATTR
#undef ICACHE_RODATA_ATTR
#define ICACHE_RODATA_ATTR
#endif

#define HOT __attribute__((hot))
#define ESPDEPRECATED(msg) __attribute__((deprecated(msg)))
#define ALWAYS_INLINE __attribute__((always_inline))
#define PACKED __attribute__((packed))

namespace esphome {

/// The characters that are allowed in a hostname.
extern const char *HOSTNAME_CHARACTER_ALLOWLIST;

/// Gets the MAC address as a string, this can be used as way to identify this ESP.
std::string get_mac_address();

std::string get_mac_address_pretty();

std::string to_string(const std::string &val);
std::string to_string(int val);
std::string to_string(long val);
std::string to_string(long long val);
std::string to_string(unsigned val);
std::string to_string(unsigned long val);
std::string to_string(unsigned long long val);
std::string to_string(float val);
std::string to_string(double val);
std::string to_string(long double val);
optional<float> parse_float(const std::string &str);

/// Sanitize the hostname by removing characters that are not in the allowlist and truncating it to 63 chars.
std::string sanitize_hostname(const std::string &hostname);

/// Truncate a string to a specific length
std::string truncate_string(const std::string &s, size_t length);

/// Convert the string to lowercase_underscore.
std::string to_lowercase_underscore(std::string s);

/// Compare string a to string b (ignoring case) and return whether they are equal.
bool str_equals_case_insensitive(const std::string &a, const std::string &b);
bool str_startswith(const std::string &full, const std::string &start);
bool str_endswith(const std::string &full, const std::string &ending);

class HighFrequencyLoopRequester {
 public:
  void start();
  void stop();

  static bool is_high_frequency();

 protected:
  bool started_{false};
};

/** Clamp the value between min and max.
 *
 * @param val The value.
 * @param min The minimum value.
 * @param max The maximum value.
 * @return val clamped in between min and max.
 */
float clamp(float val, float min, float max);

/** Linearly interpolate between end start and end by completion.
 *
 * @tparam T The input/output typename.
 * @param start The start value.
 * @param end The end value.
 * @param completion The completion. 0 is start value, 1 is end value.
 * @return The linearly interpolated value.
 */
float lerp(float completion, float start, float end);

/// std::make_unique
template<typename T, typename... Args> std::unique_ptr<T> make_unique(Args &&... args) {
  return std::unique_ptr<T>(new T(std::forward<Args>(args)...));
}

/// Return a random 32 bit unsigned integer.
uint32_t random_uint32();

/** Returns a random double between 0 and 1.
 *
 * Note: This function probably doesn't provide a truly uniform distribution.
 */
double random_double();

/// Returns a random float between 0 and 1. Essentially just casts random_double() to a float.
float random_float();

void fast_random_set_seed(uint32_t seed);
uint32_t fast_random_32();
uint16_t fast_random_16();
uint8_t fast_random_8();

/// Applies gamma correction with the provided gamma to value.
float gamma_correct(float value, float gamma);

/// Create a string from a value and an accuracy in decimals.
std::string value_accuracy_to_string(float value, int8_t accuracy_decimals);

/// Convert a uint64_t to a hex string
std::string uint64_to_string(uint64_t num);

/// Convert a uint32_t to a hex string
std::string uint32_to_string(uint32_t num);

/// Sanitizes the input string with the allowlist.
std::string sanitize_string_allowlist(const std::string &s, const std::string &allowlist);

uint8_t reverse_bits_8(uint8_t x);
uint16_t reverse_bits_16(uint16_t x);
uint32_t reverse_bits_32(uint32_t x);

/// Encode a 16-bit unsigned integer given a most and least-significant byte.
uint16_t encode_uint16(uint8_t msb, uint8_t lsb);
/// Decode a 16-bit unsigned integer into an array of two values: most significant byte, least significant byte.
std::array<uint8_t, 2> decode_uint16(uint16_t value);

/***
 * An interrupt helper class.
 *
 * This behaves like std::lock_guard. As long as the value is visible in the current stack, all interrupts
 * (including flash reads) will be disabled.
 *
 * Please note all functions called when the interrupt lock must be marked ICACHE_RAM_ATTR (loading code into
 * instruction cache is done via interrupts; disabling interrupts prevents data not already in cache from being
 * pulled from flash).
 *
 * Example:
 *
 * ```cpp
 * // interrupts are enabled
 * {
 *   InterruptLock lock;
 *   // do something
 *   // interrupts are disabled
 * }
 * // interrupts are enabled
 * ```
 */
class InterruptLock {
 public:
  InterruptLock();
  ~InterruptLock();

 protected:
#ifdef ARDUINO_ARCH_ESP8266
  uint32_t xt_state_;
#endif
};

/// Calculate a crc8 of data with the provided data length.
uint8_t crc8(uint8_t *data, uint8_t len);

enum ParseOnOffState {
  PARSE_NONE = 0,
  PARSE_ON,
  PARSE_OFF,
  PARSE_TOGGLE,
};

ParseOnOffState parse_on_off(const char *str, const char *on = nullptr, const char *off = nullptr);

// Encode raw data to a human-readable string (for debugging)
std::string hexencode(const uint8_t *data, uint32_t len);
<<<<<<< HEAD
=======
template<typename T> std::string hexencode(const T &data) { return hexencode(data.data(), data.size()); }
>>>>>>> 65a489eb

// https://stackoverflow.com/questions/7858817/unpacking-a-tuple-to-call-a-matching-function-pointer/7858971#7858971
template<int...> struct seq {};                                       // NOLINT
template<int N, int... S> struct gens : gens<N - 1, N - 1, S...> {};  // NOLINT
template<int... S> struct gens<0, S...> { using type = seq<S...>; };  // NOLINT

template<bool B, class T = void> using enable_if_t = typename std::enable_if<B, T>::type;

template<typename T, enable_if_t<!std::is_pointer<T>::value, int> = 0> T id(T value) { return value; }
template<typename T, enable_if_t<std::is_pointer<T *>::value, int> = 0> T &id(T *value) { return *value; }

template<typename... X> class CallbackManager;

/** Simple helper class to allow having multiple subscribers to a signal.
 *
 * @tparam Ts The arguments for the callback, wrapped in void().
 */
template<typename... Ts> class CallbackManager<void(Ts...)> {
 public:
  /// Add a callback to the internal callback list.
  void add(std::function<void(Ts...)> &&callback) { this->callbacks_.push_back(std::move(callback)); }

  /// Call all callbacks in this manager.
  void call(Ts... args) {
    for (auto &cb : this->callbacks_)
      cb(args...);
  }

 protected:
  std::vector<std::function<void(Ts...)>> callbacks_;
};

// https://stackoverflow.com/a/37161919/8924614
template<class T, class... Args>
struct is_callable  // NOLINT
{
  template<class U> static auto test(U *p) -> decltype((*p)(std::declval<Args>()...), void(), std::true_type());

  template<class U> static auto test(...) -> decltype(std::false_type());

  static constexpr auto value = decltype(test<T>(nullptr))::value;  // NOLINT
};

template<typename T, typename... X> class TemplatableValue {
 public:
  TemplatableValue() : type_(EMPTY) {}

  template<typename F, enable_if_t<!is_callable<F, X...>::value, int> = 0>
  TemplatableValue(F value) : type_(VALUE), value_(value) {}

  template<typename F, enable_if_t<is_callable<F, X...>::value, int> = 0>
  TemplatableValue(F f) : type_(LAMBDA), f_(f) {}

  bool has_value() { return this->type_ != EMPTY; }

  T value(X... x) {
    if (this->type_ == LAMBDA) {
      return this->f_(x...);
    }
    // return value also when empty
    return this->value_;
  }

  optional<T> optional_value(X... x) {
    if (!this->has_value()) {
      return {};
    }
    return this->value(x...);
  }

  T value_or(X... x, T default_value) {
    if (!this->has_value()) {
      return default_value;
    }
    return this->value(x...);
  }

 protected:
  enum {
    EMPTY,
    VALUE,
    LAMBDA,
  } type_;

  T value_;
  std::function<T(X...)> f_;
};

template<typename... X> class TemplatableStringValue : public TemplatableValue<std::string, X...> {
 public:
  TemplatableStringValue() : TemplatableValue<std::string, X...>() {}

  template<typename F, enable_if_t<!is_callable<F, X...>::value, int> = 0>
  TemplatableStringValue(F value) : TemplatableValue<std::string, X...>(value) {}

  template<typename F, enable_if_t<is_callable<F, X...>::value, int> = 0>
  TemplatableStringValue(F f)
      : TemplatableValue<std::string, X...>([f](X... x) -> std::string { return to_string(f(x...)); }) {}
};

void delay_microseconds_accurate(uint32_t usec);

template<typename T> class Deduplicator {
 public:
  bool next(T value) {
    if (this->has_value_) {
      if (this->last_value_ == value)
        return false;
    }
    this->has_value_ = true;
    this->last_value_ = value;
    return true;
  }
  bool has_value() const { return this->has_value_; }

 protected:
  bool has_value_{false};
  T last_value_{};
};

template<typename T> class Parented {
 public:
  Parented() {}
  Parented(T *parent) : parent_(parent) {}

  T *get_parent() const { return parent_; }
  void set_parent(T *parent) { parent_ = parent; }

 protected:
  T *parent_{nullptr};
};

uint32_t fnv1_hash(const std::string &str);

}  // namespace esphome<|MERGE_RESOLUTION|>--- conflicted
+++ resolved
@@ -180,10 +180,7 @@
 
 // Encode raw data to a human-readable string (for debugging)
 std::string hexencode(const uint8_t *data, uint32_t len);
-<<<<<<< HEAD
-=======
 template<typename T> std::string hexencode(const T &data) { return hexencode(data.data(), data.size()); }
->>>>>>> 65a489eb
 
 // https://stackoverflow.com/questions/7858817/unpacking-a-tuple-to-call-a-matching-function-pointer/7858971#7858971
 template<int...> struct seq {};                                       // NOLINT
