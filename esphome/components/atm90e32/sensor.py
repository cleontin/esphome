--- conflicted
+++ resolved
@@ -2,14 +2,9 @@
 import esphome.config_validation as cv
 from esphome.components import sensor, spi
 from esphome.const import \
-<<<<<<< HEAD
-    CONF_ID, CONF_VOLTAGE, CONF_CURRENT, CONF_POWER, CONF_FREQUENCY, \
-    ICON_FLASH, UNIT_VOLT, UNIT_AMPERE, UNIT_WATT, UNIT_HERTZ, ICON_CURRENT_AC
-=======
     CONF_ID, CONF_VOLTAGE, CONF_CURRENT, CONF_POWER, CONF_POWER_FACTOR, CONF_FREQUENCY, \
     ICON_FLASH, ICON_LIGHTBULB, ICON_CURRENT_AC, ICON_THERMOMETER, \
     UNIT_HERTZ, UNIT_VOLT, UNIT_AMPERE, UNIT_WATT, UNIT_EMPTY, UNIT_CELSIUS, UNIT_VOLT_AMPS_REACTIVE
->>>>>>> 839fe49e
 
 CONF_PHASE_A = 'phase_a'
 CONF_PHASE_B = 'phase_b'
@@ -56,10 +51,7 @@
     cv.Optional(CONF_PHASE_B): ATM90E32_PHASE_SCHEMA,
     cv.Optional(CONF_PHASE_C): ATM90E32_PHASE_SCHEMA,
     cv.Optional(CONF_FREQUENCY): sensor.sensor_schema(UNIT_HERTZ, ICON_CURRENT_AC, 1),
-<<<<<<< HEAD
-=======
     cv.Optional(CONF_CHIP_TEMPERATURE): sensor.sensor_schema(UNIT_CELSIUS, ICON_THERMOMETER, 1),
->>>>>>> 839fe49e
     cv.Required(CONF_LINE_FREQUENCY): cv.enum(LINE_FREQS, upper=True),
     cv.Optional(CONF_CURRENT_PHASES, default='3'): cv.enum(CURRENT_PHASES, upper=True),
     cv.Optional(CONF_GAIN_PGA, default='2X'): cv.enum(PGA_GAINS, upper=True),
