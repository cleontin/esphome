import argparse
import functools
import logging
import os
import sys
from datetime import datetime

from esphome import const, writer, yaml_util
import esphome.codegen as cg
from esphome.config import iter_components, read_config, strip_default_ids
from esphome.const import (
    CONF_BAUD_RATE,
    CONF_BROKER,
    CONF_LOGGER,
    CONF_OTA,
    CONF_PASSWORD,
    CONF_PORT,
    CONF_ESPHOME,
    CONF_PLATFORMIO_OPTIONS,
)
from esphome.core import CORE, EsphomeError, coroutine
from esphome.helpers import indent
from esphome.util import (
    run_external_command,
    run_external_process,
    safe_print,
    list_yaml_files,
    get_serial_ports,
)
from esphome.log import color, setup_log, Fore

_LOGGER = logging.getLogger(__name__)


def choose_prompt(options):
    if not options:
        raise EsphomeError(
            "Found no valid options for upload/logging, please make sure relevant "
            "sections (ota, api, mqtt, ...) are in your configuration and/or the "
            "device is plugged in."
        )

    if len(options) == 1:
        return options[0][1]

    safe_print("Found multiple options, please choose one:")
    for i, (desc, _) in enumerate(options):
        safe_print(f"  [{i+1}] {desc}")

    while True:
        opt = input("(number): ")
        if opt in options:
            opt = options.index(opt)
            break
        try:
            opt = int(opt)
            if opt < 1 or opt > len(options):
                raise ValueError
            break
        except ValueError:
            safe_print(color(Fore.RED, f"Invalid option: '{opt}'"))
    return options[opt - 1][1]


def choose_upload_log_host(default, check_default, show_ota, show_mqtt, show_api):
    options = []
    for port in get_serial_ports():
        options.append((f"{port.path} ({port.description})", port.path))
    if (show_ota and "ota" in CORE.config) or (show_api and "api" in CORE.config):
        options.append((f"Over The Air ({CORE.address})", CORE.address))
        if default == "OTA":
            return CORE.address
    if show_mqtt and "mqtt" in CORE.config:
        options.append(("MQTT ({})".format(CORE.config["mqtt"][CONF_BROKER]), "MQTT"))
        if default == "OTA":
            return "MQTT"
    if default is not None:
        return default
    if check_default is not None and check_default in [opt[1] for opt in options]:
        return check_default
    return choose_prompt(options)


def get_port_type(port):
    if port.startswith("/") or port.startswith("COM"):
        return "SERIAL"
    if port == "MQTT":
        return "MQTT"
    return "NETWORK"


def run_miniterm(config, port):
    import serial
    from esphome import platformio_api

    if CONF_LOGGER not in config:
        _LOGGER.info("Logger is not enabled. Not starting UART logs.")
        return
    baud_rate = config["logger"][CONF_BAUD_RATE]
    if baud_rate == 0:
        _LOGGER.info("UART logging is disabled (baud_rate=0). Not starting UART logs.")
    _LOGGER.info("Starting log output from %s with baud rate %s", port, baud_rate)

    backtrace_state = False
    with serial.Serial(port, baudrate=baud_rate) as ser:
        while True:
            try:
                raw = ser.readline()
            except serial.SerialException:
                _LOGGER.error("Serial port closed!")
                return
            line = (
                raw.replace(b"\r", b"")
                .replace(b"\n", b"")
                .decode("utf8", "backslashreplace")
            )
            time = datetime.now().time().strftime("[%H:%M:%S]")
            message = time + line
            safe_print(message)

            backtrace_state = platformio_api.process_stacktrace(
                config, line, backtrace_state=backtrace_state
            )


def wrap_to_code(name, comp):
    coro = coroutine(comp.to_code)

    @functools.wraps(comp.to_code)
    async def wrapped(conf):
        cg.add(cg.LineComment(f"{name}:"))
        if comp.config_schema is not None:
            conf_str = yaml_util.dump(conf)
            conf_str = conf_str.replace("//", "")
            cg.add(cg.LineComment(indent(conf_str)))
        await coro(conf)

    if hasattr(coro, "priority"):
        wrapped.priority = coro.priority
    return wrapped


def write_cpp(config):
    generate_cpp_contents(config)
    return write_cpp_file()


def generate_cpp_contents(config):
    _LOGGER.info("Generating C++ source...")

    for name, component, conf in iter_components(CORE.config):
        if component.to_code is not None:
            coro = wrap_to_code(name, component)
            CORE.add_job(coro, conf)

    CORE.flush_tasks()


def write_cpp_file():
    writer.write_platformio_project()

    code_s = indent(CORE.cpp_main_section)
    writer.write_cpp(code_s)
    return 0


def compile_program(args, config):
    from esphome import platformio_api

    _LOGGER.info("Compiling app...")
    return platformio_api.run_compile(config, CORE.verbose)


def upload_using_esptool(config, port):
    path = CORE.firmware_bin
    first_baudrate = config[CONF_ESPHOME][CONF_PLATFORMIO_OPTIONS].get(
        "upload_speed", 460800
    )

    def run_esptool(baud_rate):
        cmd = [
            "esptool.py",
            "--before",
            "default_reset",
            "--after",
            "hard_reset",
            "--baud",
            str(baud_rate),
            "--chip",
            "esp8266",
            "--port",
            port,
            "write_flash",
            "0x0",
            path,
        ]

        if os.environ.get("ESPHOME_USE_SUBPROCESS") is None:
            import esptool

            # pylint: disable=protected-access
            return run_external_command(esptool._main, *cmd)

        return run_external_process(*cmd)

    rc = run_esptool(first_baudrate)
    if rc == 0 or first_baudrate == 115200:
        return rc
    # Try with 115200 baud rate, with some serial chips the faster baud rates do not work well
    _LOGGER.info(
        "Upload with baud rate %s failed. Trying again with baud rate 115200.",
        first_baudrate,
    )
    return run_esptool(115200)


def upload_program(config, args, host):
    # if upload is to a serial port use platformio, otherwise assume ota
    if get_port_type(host) == "SERIAL":
        from esphome import platformio_api

        if CORE.is_esp8266:
            return upload_using_esptool(config, host)
        return platformio_api.run_upload(config, CORE.verbose, host)

    from esphome import espota2

    if CONF_OTA not in config:
        raise EsphomeError(
            "Cannot upload Over the Air as the config does not include the ota: "
            "component"
        )

    ota_conf = config[CONF_OTA]
    remote_port = ota_conf[CONF_PORT]
    password = ota_conf[CONF_PASSWORD]
    return espota2.run_ota(host, remote_port, password, CORE.firmware_bin)


def show_logs(config, args, port):
    if "logger" not in config:
        raise EsphomeError("Logger is not configured!")
    if get_port_type(port) == "SERIAL":
        run_miniterm(config, port)
        return 0
    if get_port_type(port) == "NETWORK" and "api" in config:
        from esphome.api.client import run_logs

        return run_logs(config, port)
    if get_port_type(port) == "MQTT" and "mqtt" in config:
        from esphome import mqtt

        return mqtt.show_logs(
            config, args.topic, args.username, args.password, args.client_id
        )

    raise EsphomeError("No remote or local logging method configured (api/mqtt/logger)")


def clean_mqtt(config, args):
    from esphome import mqtt

    return mqtt.clear_topic(
        config, args.topic, args.username, args.password, args.client_id
    )


def command_wizard(args):
    from esphome import wizard

    return wizard.wizard(args.configuration)


def command_config(args, config):
    _LOGGER.info("Configuration is valid!")
    if not CORE.verbose:
        config = strip_default_ids(config)
    safe_print(yaml_util.dump(config))
    return 0


def command_vscode(args):
    from esphome import vscode

    logging.disable(logging.INFO)
    logging.disable(logging.WARNING)
    CORE.config_path = args.configuration
    vscode.read_config(args)


def command_compile(args, config):
    exit_code = write_cpp(config)
    if exit_code != 0:
        return exit_code
    if args.only_generate:
        _LOGGER.info("Successfully generated source code.")
        return 0
    exit_code = compile_program(args, config)
    if exit_code != 0:
        return exit_code
    _LOGGER.info("Successfully compiled program.")
    return 0


def command_upload(args, config):
    port = choose_upload_log_host(
        default=args.device,
        check_default=None,
        show_ota=True,
        show_mqtt=False,
        show_api=False,
    )
    exit_code = upload_program(config, args, port)
    if exit_code != 0:
        return exit_code
    _LOGGER.info("Successfully uploaded program.")
    return 0


def command_logs(args, config):
    port = choose_upload_log_host(
        default=args.device,
        check_default=None,
        show_ota=False,
        show_mqtt=True,
        show_api=True,
    )
    return show_logs(config, args, port)


def command_run(args, config):
    exit_code = write_cpp(config)
    if exit_code != 0:
        return exit_code
    exit_code = compile_program(args, config)
    if exit_code != 0:
        return exit_code
    _LOGGER.info("Successfully compiled program.")
    port = choose_upload_log_host(
        default=args.device,
        check_default=None,
        show_ota=True,
        show_mqtt=False,
        show_api=True,
    )
    exit_code = upload_program(config, args, port)
    if exit_code != 0:
        return exit_code
    _LOGGER.info("Successfully uploaded program.")
    if args.no_logs:
        return 0
    port = choose_upload_log_host(
        default=args.device,
        check_default=port,
        show_ota=False,
        show_mqtt=True,
        show_api=True,
    )
    return show_logs(config, args, port)


def command_clean_mqtt(args, config):
    return clean_mqtt(config, args)


def command_mqtt_fingerprint(args, config):
    from esphome import mqtt

    return mqtt.get_fingerprint(config)


def command_version(args):
    safe_print(f"Version: {const.__version__}")
    return 0


def command_clean(args, config):
    try:
        writer.clean_build()
    except OSError as err:
        _LOGGER.error("Error deleting build files: %s", err)
        return 1
    _LOGGER.info("Done!")
    return 0


def command_dashboard(args):
    from esphome.dashboard import dashboard

    return dashboard.start_web_server(args)


def command_update_all(args):
    import click

    success = {}
    files = list_yaml_files(args.configuration[0])
    twidth = 60

    def print_bar(middle_text):
        middle_text = f" {middle_text} "
        width = len(click.unstyle(middle_text))
        half_line = "=" * ((twidth - width) // 2)
        click.echo(f"{half_line}{middle_text}{half_line}")

    for f in files:
        print("Updating {}".format(color(Fore.CYAN, f)))
        print("-" * twidth)
        print()
        rc = run_external_process(
            "esphome", "--dashboard", "run", "--no-logs", "--device", "OTA", f
        )
        if rc == 0:
            print_bar("[{}] {}".format(color(Fore.BOLD_GREEN, "SUCCESS"), f))
            success[f] = True
        else:
            print_bar("[{}] {}".format(color(Fore.BOLD_RED, "ERROR"), f))
            success[f] = False

        print()
        print()
        print()

    print_bar("[{}]".format(color(Fore.BOLD_WHITE, "SUMMARY")))
    failed = 0
    for f in files:
        if success[f]:
            print("  - {}: {}".format(f, color(Fore.GREEN, "SUCCESS")))
        else:
            print("  - {}: {}".format(f, color(Fore.BOLD_RED, "FAILED")))
            failed += 1
    return failed


PRE_CONFIG_ACTIONS = {
    "wizard": command_wizard,
    "version": command_version,
    "dashboard": command_dashboard,
    "vscode": command_vscode,
    "update-all": command_update_all,
}

POST_CONFIG_ACTIONS = {
    "config": command_config,
    "compile": command_compile,
    "upload": command_upload,
    "logs": command_logs,
    "run": command_run,
    "clean-mqtt": command_clean_mqtt,
    "mqtt-fingerprint": command_mqtt_fingerprint,
    "clean": command_clean,
}


def parse_args(argv):
    options_parser = argparse.ArgumentParser(add_help=False)
    options_parser.add_argument(
        "-v", "--verbose", help="Enable verbose ESPHome logs.", action="store_true"
    )
    options_parser.add_argument(
        "-q", "--quiet", help="Disable all ESPHome logs.", action="store_true"
    )
    options_parser.add_argument(
        "--dashboard", help=argparse.SUPPRESS, action="store_true"
    )
    options_parser.add_argument(
        "-s",
        "--substitution",
        nargs=2,
        action="append",
        help="Add a substitution",
        metavar=("key", "value"),
    )

    # Keep backward compatibility with the old command line format of
    # esphome <config> <command>.
    #
    # Unfortunately this can't be done by adding another configuration argument to the
    # main config parser, as argparse is greedy when parsing arguments, so in regular
    # usage it'll eat the command as the configuration argument and error out out
    # because it can't parse the configuration as a command.
    #
    # Instead, construct an ad-hoc parser for the old format that doesn't actually
    # process the arguments, but parses them enough to let us figure out if the old
    # format is used. In that case, swap the command and configuration in the arguments
    # and continue on with the normal parser (after raising a deprecation warning).
    #
    # Disable argparse's built-in help option and add it manually to prevent this
    # parser from printing the help messagefor the old format when invoked with -h.
    compat_parser = argparse.ArgumentParser(parents=[options_parser], add_help=False)
    compat_parser.add_argument("-h", "--help")
    compat_parser.add_argument("configuration", nargs="*")
    compat_parser.add_argument(
        "command",
        choices=[
            "config",
            "compile",
            "upload",
            "logs",
            "run",
            "clean-mqtt",
            "wizard",
            "mqtt-fingerprint",
            "version",
            "clean",
            "dashboard",
            "vscode",
        ],
    )

    # on Python 3.9+ we can simply set exit_on_error=False in the constructor
    def _raise(x):
        raise argparse.ArgumentError(None, x)

    compat_parser.error = _raise

    deprecated_argv_suggestion = None

<<<<<<< HEAD
    if ["dashboard", "config"] == argv[1:3]:
=======
    if ["dashboard", "config"] == argv[1:3] or ["version"] == argv[1:2]:
>>>>>>> d01f2964
        # this is most likely meant in new-style arg format. do not try compat parsing
        pass
    else:
        try:
            result, unparsed = compat_parser.parse_known_args(argv[1:])
            last_option = len(argv) - len(unparsed) - 1 - len(result.configuration)
            unparsed = [
                "--device" if arg in ("--upload-port", "--serial-port") else arg
                for arg in unparsed
            ]
            argv = (
                argv[0:last_option] + [result.command] + result.configuration + unparsed
            )
            deprecated_argv_suggestion = argv
        except argparse.ArgumentError:
            # This is not an old-style command line, so we don't have to do anything.
            pass

    # And continue on with regular parsing
    parser = argparse.ArgumentParser(
        description=f"ESPHome v{const.__version__}", parents=[options_parser]
    )
    parser.set_defaults(deprecated_argv_suggestion=deprecated_argv_suggestion)

    mqtt_options = argparse.ArgumentParser(add_help=False)
    mqtt_options.add_argument("--topic", help="Manually set the MQTT topic.")
    mqtt_options.add_argument("--username", help="Manually set the MQTT username.")
    mqtt_options.add_argument("--password", help="Manually set the MQTT password.")
    mqtt_options.add_argument("--client-id", help="Manually set the MQTT client id.")

    subparsers = parser.add_subparsers(
        help="Command to run:", dest="command", metavar="command"
    )
    subparsers.required = True

    parser_config = subparsers.add_parser(
        "config", help="Validate the configuration and spit it out."
    )
    parser_config.add_argument(
        "configuration", help="Your YAML configuration file(s).", nargs="+"
    )

    parser_compile = subparsers.add_parser(
        "compile", help="Read the configuration and compile a program."
    )
    parser_compile.add_argument(
        "configuration", help="Your YAML configuration file(s).", nargs="+"
    )
    parser_compile.add_argument(
        "--only-generate",
        help="Only generate source code, do not compile.",
        action="store_true",
    )

    parser_upload = subparsers.add_parser(
        "upload", help="Validate the configuration and upload the latest binary."
    )
    parser_upload.add_argument(
        "configuration", help="Your YAML configuration file(s).", nargs="+"
    )
    parser_upload.add_argument(
        "--device",
        help="Manually specify the serial port/address to use, for example /dev/ttyUSB0.",
    )

    parser_logs = subparsers.add_parser(
        "logs",
        help="Validate the configuration and show all logs.",
        parents=[mqtt_options],
    )
    parser_logs.add_argument(
        "configuration", help="Your YAML configuration file.", nargs=1
    )
    parser_logs.add_argument(
        "--device",
        help="Manually specify the serial port/address to use, for example /dev/ttyUSB0.",
    )

    parser_run = subparsers.add_parser(
        "run",
        help="Validate the configuration, create a binary, upload it, and start logs.",
        parents=[mqtt_options],
    )
    parser_run.add_argument(
        "configuration", help="Your YAML configuration file(s).", nargs="+"
    )
    parser_run.add_argument(
        "--device",
        help="Manually specify the serial port/address to use, for example /dev/ttyUSB0.",
    )
    parser_run.add_argument(
        "--no-logs", help="Disable starting logs.", action="store_true"
    )

    parser_clean = subparsers.add_parser(
        "clean-mqtt",
        help="Helper to clear retained messages from an MQTT topic.",
        parents=[mqtt_options],
    )
    parser_clean.add_argument(
        "configuration", help="Your YAML configuration file(s).", nargs="+"
    )

    parser_wizard = subparsers.add_parser(
        "wizard",
        help="A helpful setup wizard that will guide you through setting up ESPHome.",
    )
    parser_wizard.add_argument(
        "configuration",
        help="Your YAML configuration file.",
    )

    parser_fingerprint = subparsers.add_parser(
        "mqtt-fingerprint", help="Get the SSL fingerprint from a MQTT broker."
    )
    parser_fingerprint.add_argument(
        "configuration", help="Your YAML configuration file(s).", nargs="+"
    )

    subparsers.add_parser("version", help="Print the ESPHome version and exit.")

    parser_clean = subparsers.add_parser(
        "clean", help="Delete all temporary build files."
    )
    parser_clean.add_argument(
        "configuration", help="Your YAML configuration file(s).", nargs="+"
    )

    parser_dashboard = subparsers.add_parser(
        "dashboard", help="Create a simple web server for a dashboard."
    )
    parser_dashboard.add_argument(
        "configuration",
        help="Your YAML configuration file directory.",
    )
    parser_dashboard.add_argument(
        "--port",
        help="The HTTP port to open connections on. Defaults to 6052.",
        type=int,
        default=6052,
    )
    parser_dashboard.add_argument(
        "--username",
        help="The optional username to require for authentication.",
        type=str,
        default="",
    )
    parser_dashboard.add_argument(
        "--password",
        help="The optional password to require for authentication.",
        type=str,
        default="",
    )
    parser_dashboard.add_argument(
        "--open-ui", help="Open the dashboard UI in a browser.", action="store_true"
    )
    parser_dashboard.add_argument(
        "--hassio", help=argparse.SUPPRESS, action="store_true"
    )
    parser_dashboard.add_argument(
        "--socket", help="Make the dashboard serve under a unix socket", type=str
    )

    parser_vscode = subparsers.add_parser("vscode")
    parser_vscode.add_argument(
        "configuration", help="Your YAML configuration file.", nargs=1
    )
    parser_vscode.add_argument("--ace", action="store_true")

    parser_update = subparsers.add_parser("update-all")
    parser_update.add_argument(
        "configuration", help="Your YAML configuration file directory.", nargs=1
    )

    return parser.parse_args(argv[1:])


def run_esphome(argv):
    args = parse_args(argv)
    CORE.dashboard = args.dashboard

    setup_log(args.verbose, args.quiet)
    if args.deprecated_argv_suggestion is not None and args.command != "vscode":
        _LOGGER.warning(
            "Calling ESPHome with the configuration before the command is deprecated "
            "and will be removed in the future. "
        )
        _LOGGER.warning("Please instead use:")
        _LOGGER.warning("   esphome %s", " ".join(args.deprecated_argv_suggestion[1:]))

    if sys.version_info < (3, 7, 0):
        _LOGGER.error(
            "You're running ESPHome with Python <3.7. ESPHome is no longer compatible "
            "with this Python version. Please reinstall ESPHome with Python 3.7+"
        )
        return 1

    if args.command in PRE_CONFIG_ACTIONS:
        try:
            return PRE_CONFIG_ACTIONS[args.command](args)
        except EsphomeError as e:
            _LOGGER.error(e, exc_info=args.verbose)
            return 1

    for conf_path in args.configuration:
        CORE.config_path = conf_path
        CORE.dashboard = args.dashboard

        config = read_config(dict(args.substitution) if args.substitution else {})
        if config is None:
            return 1
        CORE.config = config

        if args.command not in POST_CONFIG_ACTIONS:
            safe_print(f"Unknown command {args.command}")

        try:
            rc = POST_CONFIG_ACTIONS[args.command](args, config)
        except EsphomeError as e:
            _LOGGER.error(e, exc_info=args.verbose)
            return 1
        if rc != 0:
            return rc

        CORE.reset()
    return 0


def main():
    try:
        return run_esphome(sys.argv)
    except EsphomeError as e:
        _LOGGER.error(e)
        return 1
    except KeyboardInterrupt:
        return 1


if __name__ == "__main__":
    sys.exit(main())<|MERGE_RESOLUTION|>--- conflicted
+++ resolved
@@ -516,11 +516,7 @@
 
     deprecated_argv_suggestion = None
 
-<<<<<<< HEAD
-    if ["dashboard", "config"] == argv[1:3]:
-=======
     if ["dashboard", "config"] == argv[1:3] or ["version"] == argv[1:2]:
->>>>>>> d01f2964
         # this is most likely meant in new-style arg format. do not try compat parsing
         pass
     else:
