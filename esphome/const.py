--- conflicted
+++ resolved
@@ -2,18 +2,10 @@
 """Constants used by esphome."""
 
 MAJOR_VERSION = 1
-<<<<<<< HEAD
-MINOR_VERSION = 12
-PATCH_VERSION = '2'
-__short_version__ = '{}.{}'.format(MAJOR_VERSION, MINOR_VERSION)
-__version__ = '{}.{}'.format(__short_version__, PATCH_VERSION)
-ESPHOME_CORE_VERSION = '1.12.2'
-=======
 MINOR_VERSION = 13
 PATCH_VERSION = '0b7'
 __short_version__ = '{}.{}'.format(MAJOR_VERSION, MINOR_VERSION)
 __version__ = '{}.{}'.format(__short_version__, PATCH_VERSION)
->>>>>>> 3ddf5a4e
 
 ESP_PLATFORM_ESP32 = 'ESP32'
 ESP_PLATFORM_ESP8266 = 'ESP8266'
@@ -493,16 +485,6 @@
 ICON_WATER_PERCENT = 'mdi:water-percent'
 ICON_WIFI = 'mdi:wifi'
 
-<<<<<<< HEAD
-ALLOWED_NAME_CHARS = u'abcdefghijklmnopqrstuvwxyz0123456789_'
-ARDUINO_VERSION_ESP32_DEV = 'https://github.com/platformio/platform-espressif32.git#feature/stage'
-ARDUINO_VERSION_ESP32_1_0_0 = 'espressif32@1.5.0'
-ARDUINO_VERSION_ESP32_1_0_1 = 'espressif32@1.6.0'
-ARDUINO_VERSION_ESP8266_DEV = 'https://github.com/platformio/platform-espressif8266.git#feature' \
-                              '/stage'
-ARDUINO_VERSION_ESP8266_2_5_0 = 'espressif8266@2.0.0'
-ARDUINO_VERSION_ESP8266_2_3_0 = 'espressif8266@1.5.0'
-=======
 UNIT_AMPERE = 'A'
 UNIT_CELSIUS = u'°C'
 UNIT_DECIBEL = 'dB'
@@ -528,5 +510,4 @@
 UNIT_WATT = 'W'
 
 DEVICE_CLASS_CONNECTIVITY = 'connectivity'
-DEVICE_CLASS_MOVING = 'moving'
->>>>>>> 3ddf5a4e
+DEVICE_CLASS_MOVING = 'moving'